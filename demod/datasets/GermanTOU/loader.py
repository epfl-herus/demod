--- conflicted
+++ resolved
@@ -16,12 +16,9 @@
 from ...utils.sim_types import *
 from ...utils.monte_carlo import PDFs
 from ...utils.sparse import SparseTPM
-<<<<<<< HEAD
 from ...metrics.states import get_durations_by_states
-=======
 from ...utils.subgroup_handling import subgroup_string
 
->>>>>>> ca76da60
 
 
 class GTOU(LoaderTOU, PopulationLoader):
@@ -42,7 +39,6 @@
     DATASET_NAME = 'GermanTOU'
     refresh_time = time(4, 0, 0)
 
-<<<<<<< HEAD
     def _load_rawdata_info(self):
         """Load the information on the data."""
         from .parser import (
@@ -71,7 +67,7 @@
             self.corresponding_dict = None
             self.add_away_state = False
             self.use_secondary_states = False
-=======
+
     def __init__(
         self, activity_type: str = '4_States',
         **kwargs
@@ -145,7 +141,6 @@
         # Now the file is downloaded
         with zipfile.ZipFile(parsed_zip_filepath, 'r') as zip_obj:
             zip_obj.extractall(self.parsed_path_activity)
->>>>>>> ca76da60
 
 
     def _parse_tpm(self, subgroup: Subgroup):
