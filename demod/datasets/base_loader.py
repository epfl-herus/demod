"""Module implementing base classes for loading datasets."""
from __future__ import annotations
from datetime import timedelta
import datetime
import inspect
from os.path import isfile
from ..utils.parse_helpers import lists_to_numpy_array, make_jsonable
from ..utils.sim_types import AppliancesDict, StateLabels, Subgroup, Subgroups, TPM, TPMs
from ..utils.appliances import get_ownership_from_dict
from ..utils.subgroup_handling import remove_time_attributues, subgroup_string

import os
import json
import shutil
from typing import Any, Dict, List, Tuple, Union
import warnings

import numpy as np
from numpy.lib.npyio import NpzFile
import pandas as pd


DATASET_PATH = os.path.dirname(__file__)


class DatasetLoader:
    """Base class for loading Datasets.

    Can be used for helping parsing, saving and loading files.
    It helps retrieving access path to datasets.
    It also provides methods for warning and errors.

    Attributes:
        DATASET_NAME: The name of the dataset folder, should always be
            specified.
        raw_path: The path of the raw data folder, can be used to help
            accessing raw files
        parsed_path: The path of the parsed data folder,
            can be used to help accessing parsed files.
        version: The version name of the data.

    """

    DATASET_NAME: str
    DATASET_PATH: str
    raw_path: str
    parsed_path: str
    version: str

    def __init__(
        self, /, allow_pickle: bool = False, version: str = None,
        clear_parsed_data: bool = False
    ) -> Any:
        """Initailize a Dataset Loader.

        Children of this class should have their attribute
        DATASET_NAME defined as it will be used for the handling
        of data files.

        .. warning::    (from Numpy) Loading files that contain object
                        arrays uses the
                        ``pickle`` module, which is not secure against
                        erroneous or maliciously constructed data.
                        Consider passing ``allow_pickle=False`` to load
                        data that is known not to contain object arrays
                        for the safer handling of untrusted sources.

        Args:
            allow_pickle : Whether to allow pickle. (see warning).
                default: False.
            version: Optional version of the dataset.
                parsed data will contain several version
                None if there is only a single version.
            clear_parsed_data: Whether to clear the parsed data.
        """
        if not hasattr(self, "DATASET_NAME"):
            raise ValueError(
                (
                    "You must set the attribute DATASET_NAME "
                    "to {} as it is mandatory for children of DatasetLoader. "
                    "DATASET_NAME should be the exact same name as you name "
                    "the dataset folder."
                ).format(inspect.getmodule(self))
            )
        self.DATASET_PATH = os.path.join(DATASET_PATH, self.DATASET_NAME)
        self.raw_path = os.path.join(self.DATASET_PATH, "raw_data")
        self.parsed_path = os.path.join(self.DATASET_PATH, "parsed_data")

<<<<<<< HEAD
        if not os.path.isdir(self.parsed_path):
            os.mkdir(self.parsed_path)
=======
        # Creates the directories if they do not exist
        if not os.path.exists(self.parsed_path):
            os.mkdir(self.parsed_path)
        if not os.path.exists(self.raw_path):
            os.mkdir(self.raw_path)
>>>>>>> c3df8dd4

        if version is not None:
            self.parsed_path = os.path.join(self.parsed_path, version)
            if not os.path.isdir(self.parsed_path):
                os.mkdir(self.parsed_path)

        self.version = version

        if clear_parsed_data:
            self._clear_parsed_data()

        self.allow_pickle = allow_pickle

    def _clear_parsed_data(self):
        user_input = None

        # Warns about the destruction of all the versions
        if self.version is None:
            while user_input not in ['yes', 'no']:
                user_input = input((
                    'You are about to erase the parsed data for '
                    'all the versions of {ds} dataset. \n'
                    'You can specifiy a version name using '
                    "version = 'v_name'. \n"
                    "Do you want to procced with erasing all version of"
                    " {ds} ? Enter yes or no: ").format(ds=self.DATASET_NAME)
                )

        if user_input == 'no':
            print('No data was erased.')
            return

        # clear the parsed directory
        shutil.rmtree(self.parsed_path)
        os.mkdir(self.parsed_path)

    def _raise_missing_raw(
        self,
        file_name: str,
        optional_download_website: str = None,
        full_path=False,
    ):
        """Raise custom error for missing raw data files.

        Args:
            file_name: The file that is missing
            optional_download_website: a website where the data could be
                 found
            full_path: whether the :py:attr:`file_name` given is acutally
                the full path to the file

        Raises:
            FileNotFoundError: The error specifying the missing file.
        """
        # Creates a custom errormessage.
        msg = "".join(
            (
                "Dataset '{}' has no data file '{}'. If you have it,",
                " you can place it in '{}' .",
            )
        ).format(
            self.DATASET_NAME,
            file_name,
            file_name
            if full_path
            else os.path.join(  # Full data path
                self.DATASET_PATH, "raw_data", file_name
            ),
        )
        if optional_download_website:
            msg = "".join(
                (
                    msg,
                    " You can download the data from : ",
                    optional_download_website,
                )
            )
        raise FileNotFoundError(msg)

    def _warn_could_not_load_parsed(
        self,
        exception_raised: FileNotFoundError,
        data_name: str = None,
        warning_type: str = "warning",
    ):
        """Send a could not load parsed warning message.

        Contains the exception raised while
        loading the raw data.

        Args:
            exception_raised: The FileNotFoundError
                exception that was raised during the
                parsing of the data
            data_name: Deprecated: The name of the data that was loaded
                (it won't be used, only kept for compatibility)
            warning_type: The type of warning to raise.
                Curently implemented:
                    - 'warning' : using the warning module
                    - 'print' : standart print()
                    - 'all', : all the above
                If warning_type is not registerd, will use 'print'.
                Defaults to 'warning'.
        """

        if not isinstance(exception_raised, FileNotFoundError):
            raise ValueError(
                "{} should be a FileNotFoundError.".format(exception_raised)
            )

        warn_msg = "".join(
            (
                "Could not load parsed data for '{}', due to: \n '{}'",
                "of file: '{}'.\nGenerating now from raw_data.",
            )
        )
        msg = warn_msg.format(
            self.DATASET_NAME, type(exception_raised).__name__,
            exception_raised.filename
        )

        if (warning_type == "warning") or (warning_type == "all"):
            warnings.warn(msg)
        else:
            print(msg)

    def _load_npz(self, file_name: str):
        np_file_pathname = os.path.join(self.parsed_path, file_name + ".npz")
        npz_file = np.load(np_file_pathname, allow_pickle=self.allow_pickle)
        return [value for value in npz_file.values()]

    def _load_npy(self, file_name: str):
        np_file_pathname = os.path.join(self.parsed_path, file_name + ".npy")
        out = np.load(np_file_pathname, allow_pickle=self.allow_pickle)
        return out

    def _save_step_size(self, file_name: str, step_size: timedelta) -> None:
        file_path = os.path.join(self.parsed_path, file_name + ".json")
        # Only days, seconds and microseconds are stored internally,
        # in timedelta objects
        with open(file_path, "w+") as f:
            json.dump(
                {
                    "days": step_size.days,
                    "seconds": step_size.seconds,
                    "microseconds": step_size.microseconds,
                },
                f,
            )

    def _load_step_size(self, file_name: str) -> timedelta:
        file_path = os.path.join(self.parsed_path, file_name + ".json")
        with open(file_path, "r") as f:
            dic = json.load(f)
        return timedelta(**dic)

    def _load_parsed_data(
        self,
        file_name: str,
    ) -> Union[np.ndarray, List[np.ndarray]]:
        """Load the file name from parsed data.

        Args:
            file_name : The name you want the file to have

        Raises:
            FileNotFoundError: if the desired file was not found

        Returns:
            The array or arrayfile to be loaded.
        """
        try:
            out = self._load_npy(file_name)
        except FileNotFoundError as e_1:
            # if npy does not work, try npz
            try:
                out = self._load_npz(file_name)
            except FileNotFoundError as e_2:
                msg = "Not found npy or npz file for: {}*".format(
                    e_1.filename[:-1]
                )  # replace z or y by *
                raise FileNotFoundError(msg) from e_2
        except ValueError as v_e:
            pkl_msg = "Object arrays cannot be loaded when allow_pickle=False"
            # Raise special message for allow_pickle error
            if (str(v_e) == pkl_msg) and (not self.allow_pickle):
                err_msg = "".join(
                    (
                        pkl_msg,
                        ". You can allow pickle using: '",
                        type(self).__name__,
                        "(allow_pickle=True)'",
                    )
                )
                raise ValueError(err_msg)
            else:
                raise v_e

        return out

    def _save_parsed_data(
        self,
        file_name: str,
        array: Union[np.ndarray, List[np.ndarray]],
        npz: bool = False,
        compress: bool = False,
    ):
        """Save an array or a list of array to the parsed_data folder.

        If the array given is a List, it will be saved as a single npy
        array if (npz or compress) is not True.
        If the array given is a ndarray, it will be saved to .npy or to
        .npz if npz is specified.

        Args:
            file_name: The name of the .npy-z file
            array: Array of list of arrays to be saved.
            npz: Whether to save in npz file. Defaults to False.
            compress: Whether to use compression while saving. (only
                available for npz format.)

        Note:
            Compression can only use npz format, so that when compress
            is True, kwarg 'npz' is ignored.
        """
        file_path = os.path.join(self.parsed_path, file_name)

        if isinstance(array, np.ndarray):
            if compress or npz:
                array_list = [array]  # Packs for unpacking later
        elif isinstance(array, list) or isinstance(array, tuple):
            array_list = array
            if not (compress or npz):
                array = np.asarray(array)
        else:
            raise TypeError("Arg 'array' must be ndarray or list or tuple.")

        if compress:
            np.savez_compressed(file_path, *array_list)
        elif npz:
            np.savez(file_path, *array_list)
        else:
            np.save(file_path, array)

    def _check_make_parsed_dir(self):
        """Create the parsed path dir if it does not exists."""
        if not os.path.isdir(self.parsed_path):
            os.mkdir(self.parsed_path)


class PopulationLoader(DatasetLoader):
    """Loader for population data.
    """
    def __init__(self, /, **kwargs) -> Any:
        super().__init__(**kwargs)
        self.parsed_population_folder = os.path.join(
            self.parsed_path, 'population'
        )
        if not os.path.isdir(self.parsed_population_folder):
            os.mkdir(self.parsed_population_folder)

    def load_population_subgroups(
        self, population_type: str,
    ) -> Tuple[Subgroups, List[float], int]:
        """Loads the subgroups and their numbers of a population.

        The population refers to the households population.
        Returns the list of subgroups, the proportion of each
        subgroups in the population and the total number of
        households for this population.
        Different splitting can be specified using the the
        :py:attr:`population_type` argument.

        Returns:
            subgroups_list, subgroup_prob, total_population
        """
        app_file = (
            self.parsed_population_folder + os.sep + population_type + ".json"
        )
        try:
            with open(app_file, "r") as f:
                population_dict = dict(json.load(f))

        except FileNotFoundError as err:
            self._warn_could_not_load_parsed(err, app_file)

            population_dict = {}
            (
                population_dict['subgroups_list'],
                population_dict['subgroups_probs'],
                population_dict['total_number']
             ) = self._parse_population_subgroups(population_type)

            with open(app_file, "w+") as f:
                json.dump(make_jsonable(population_dict), f, indent=2)

        return (
            population_dict['subgroups_list'],
            population_dict['subgroups_probs'],
            population_dict['total_number']
        )

    def _parse_population_subgroups(
        self, population_type: str,
    ) -> Tuple[Subgroups, List[float], int]:
        raise NotImplementedError(
            "'_parse_population_subgroups' requires overriding in "
            "{}.".format(type(self).__name__)
        )


class ApplianceLoader(DatasetLoader):
    """Loader that provide methods for loading appliances data.

    Children of this class need to implement the following methods:
    * :py:meth:`_parse_appliance_dict`
    """

    _SPLIT_CHAR: str = '&'  # A special char used to split names for save

    def load_appliance_dict(self) -> AppliancesDict:
        """Load the appliance dictionary.

        Try to call self. :py:meth:`_parse_appliance_dict` if the
        parsed data is not available.

        Returns:
            The appliance dictionary.
        """
        app_file = self.parsed_path + os.sep + "appliance_dict.json"
        try:
            with open(app_file, "r") as f:
                appliance_dict = dict(json.load(f))

        except FileNotFoundError as err:
            self._warn_could_not_load_parsed(err, app_file)

            appliance_dict = self._parse_appliance_dict()

            if "type" not in appliance_dict:
                raise ValueError(
                    (
                        "'type' is not in the appliance_dict you have just"
                        "parsed. Check '{}._parse_appliance_dict' and make "
                        "sure you add 'type' key to the appliance_dict."
                    ).format(type(self).__name__)
                )

            with open(app_file, "w+") as f:
                json.dump(make_jsonable(appliance_dict), f, indent=2)

        return lists_to_numpy_array(appliance_dict)

    def load_real_profiles_dict(
        self, profiles_type: str = 'full'
    ) -> Dict[str, Dict[str, np.ndarray]]:
        """Load a dictionary containing real load profiles.

        Try to call self. :py:meth:`_parse_real_profiles_dict` if the
        parsed data is not available.

        Args:
            profiles_type: The type of profile to load. Possibilities:

                * 'full', the wholes profiles are returned
                * 'switchedON', only profiles when appliances are ON
                * 'switchedOFF', only profiles when appliances are OFF

        Returns:
            The appliance dictionary, of the form
            {app_type: {app_name: array}}, such that it is easy to retrieve
            the profiles based on the type of the appliances
        """
        app_file = self.parsed_path + os.sep + "loadprofiles_" + profiles_type
        try:
            parsed_dict = np.load(app_file + '.npz')

            load_profiles_dict = {}

            for name, load in parsed_dict.items():
                app_type, profile_name = str.split(name, self._SPLIT_CHAR)
                if app_type not in load_profiles_dict:
                    load_profiles_dict[app_type] = {}
                load_profiles_dict[app_type][profile_name] = load

        except FileNotFoundError as err:
            self._warn_could_not_load_parsed(err, app_file)

            load_profiles_dict = self._parse_real_profiles_dict(profiles_type)

            parsed_dict = {}

            for app_type, names_dict in load_profiles_dict.items():
                for name, load in names_dict.items():
                    parsed_dict[app_type + self._SPLIT_CHAR + name] = load
            # Compress as the load profiles might be quite heavy
            np.savez_compressed(app_file, **parsed_dict)

        return load_profiles_dict

    def _parse_appliance_dict(self):
        raise NotImplementedError(
            "'_parse_appliance_dict' requires overriding in "
            "{}.".format(type(self).__name__)
        )

    def _parse_real_profiles_dict(self, profiles_type: str):
        raise NotImplementedError(
            "'_parse_real_profiles_dict' requires overriding in "
            "{}.".format(type(self).__name__)
        )

    def _parse_appliance_ownership_dict(
        self, subgroup: Subgroup
    ) -> Dict[str, float]:
        raise NotImplementedError(
            "'_parse_appliance_ownership_dict' requires overriding in "
            "{}.".format(type(self).__name__)
        )

    def load_appliance_ownership_dict(
        self,
        subgroup: Subgroup = {},
    ) -> Dict[str, float]:
        """Return the dictionary with probability of owning appliances.

        A subgroup can be specifies for datasets that differentiate
        different subgroups.

        :py:func:`~demod.utils.appliances.get_ownership_from_dict`
        can then be used to sample the ownership
        using an appliance dictionary.

        Args:
            subgroup: The subgroup of the desired ownership
                probabilities.

        Return:
            probability of ownership for each appliance
        """
        subgroup_str = subgroup_string(remove_time_attributues(subgroup))

        # put in a dedicated folder
        folder_name = "appliance_ownership"
        parsed_path_ownership = self.parsed_path + os.sep + folder_name
        if not os.path.exists(parsed_path_ownership):
            os.mkdir(parsed_path_ownership)

        file_name = folder_name + os.sep + "ownership__" + subgroup_str
        file_path = os.path.join(self.parsed_path, file_name)

        try:
            ownership_dict = dict(np.load(file_path + ".npz"))
        except FileNotFoundError as err:
            self._warn_could_not_load_parsed(err, file_name)
            ownership_dict = self._parse_appliance_ownership_dict(subgroup)
            np.savez(file_path, **ownership_dict)

        return ownership_dict

    def _parse_appliance_ownership(
        self,
        appliance_dict: AppliancesDict,
        subgroup: Subgroup = None,
    ) -> Union[np.ndarray, Dict[str, float]]:

        raise NotImplementedError(
            "'_parse_appliance_ownership' requires overriding in "
            "{}.".format(type(self).__name__)
        )

    def load_yearly_target_switchons(
        self,
        subgroup: Subgroup = {},
    ) -> Dict[str, float]:
        """Return the target of switchons in a year of each appliances.

        A subgroup can be specified for datasets that differentiate
        different subgroups.

        :py:func:`~demod.utils.appliances.get_target_from_dict`
        can then be used to sample the target number of yearly switchons
        using an appliance dictionary.

        Args:
            subgroup: The subgroup of the desired targets number of
                switchons.

        Return:
            Number of target switchons for each appliance type.
        """
        subgroup_str = subgroup_string(
            # Time attributes don't change target of switchons
            remove_time_attributues(subgroup)
        )

        # put in a dedicated folder
        folder_name = "appliance_targets"
        parsed_path_targets = self.parsed_path + os.sep + folder_name
        if not os.path.exists(parsed_path_targets):
            os.mkdir(parsed_path_targets)

        file_name = folder_name + os.sep + "switchons__" + subgroup_str
        file_path = os.path.join(self.parsed_path, file_name)

        try:
            with open(file_path, "r") as f:
                targets_dict = dict(json.load(f))
        except FileNotFoundError as err:
            self._warn_could_not_load_parsed(err, file_name)
            targets_dict = self._parse_yearly_target_switchons(subgroup)
            with open(file_path, "w+") as f:
                json.dump(make_jsonable(targets_dict), f, indent=2)

        return targets_dict

    def _parse_yearly_target_switchons(
        self,
        subgroup: Subgroup = None,
    ) -> Union[np.ndarray, Dict[str, float]]:

        raise NotImplementedError(
            "'_parse_yearly_target_switchons' requires overriding in "
            "{}.".format(type(self).__name__)
        )


class ClimateLoader(DatasetLoader):
    """Loader providing methods for loading climate data.

    Attributes:
        step_size: The time between two different data points from
            the historical data.
    """

    step_size: timedelta

    def __init__(self, /, **kwargs) -> Any:
        """Create a climate loader.

        Args:
            version: The version of the dataset used.
            allow_pickle: Wheter to allow pickle. Keep it to false unless
                you know what you are doing.
        """
        super().__init__(**kwargs)
        self.parsed_path_climate = os.path.join(self.parsed_path, "climate")
        if not os.path.isdir(self.parsed_path_climate):
            os.mkdir(self.parsed_path_climate)

    def load_clearness_tpms(self) -> Tuple[TPM, StateLabels, timedelta]:
        """Return TPM for the clearness of the sky, with the labels.

        The tpm containains the probability that the sky clearness
        changes at each step.

        Returns:
            1. The TPM of clearness
            2. Labels containing the clearness value of each TPM states
            3. The step size of the tpm, resolution of the transitions.
        """
        file_path = os.path.join(self.parsed_path_climate, "clearness_tpms")
        labels_path = os.path.join(
            self.parsed_path_climate, "clearness_labels"
        )
        step_size_file_name = "climate" + os.sep + "clearness_step_size"

        try:
            clearness_tpms = np.load(file_path + ".npy")
            labels = np.load(labels_path + ".npy")
            step_size = self._load_step_size(step_size_file_name)

        except FileNotFoundError as f_err:
            self._warn_could_not_load_parsed(f_err, file_path)
            clearness_tpms, labels, step_size = self._parse_clearness_tpms()
            np.save(file_path, clearness_tpms)
            np.save(labels_path, labels)
            self._save_step_size(step_size_file_name, step_size)

        return clearness_tpms, labels, step_size

    def _parse_clearness_tpms(self) -> Tuple[TPMs, StateLabels]:
        raise NotImplementedError(
            "'_parse_clearness_tpms' requires overriding in "
            "{}.".format(type(self).__name__)
        )

    def load_temperatures_arma(self) -> Dict[str, float]:
        """Load the parameters for a temperature arma model.

        Returns:
            arma_dict: contains the parameters of the arma model.
        """
        file_path = os.path.join(self.parsed_path, "temperatures_arma.json")
        try:
            with open(file_path, "r") as f:
                geo_dic = json.load(f)
        except FileNotFoundError as fnf_err:
            self._warn_could_not_load_parsed(fnf_err, "temperatures_arma.json")
            geo_dic = self._parse_temperatures_arma()
            with open(file_path, "w+") as f:
                json.dump(geo_dic, f)

        return geo_dic

    def _parse_temperatures_arma(self) -> Dict[str, float]:
        raise NotImplementedError(
            "'_parse_temperatures_arma' requires overriding in "
            "{}.".format(type(self).__name__)
        )

    def load_geographic_data(self) -> Dict[str, Union[str, float]]:
        """Return a dictionary with geographic information on the dataset.

        Returns:
            geo_dic, The geographic data dictionary with available keys

                * 'country': the country where the data is collected
                * 'latitude': in degree
                * 'longitude': in degree
                * 'meridian': in degree
                * 'use_daylight_saving_time': whether to use the time shift

        """
        file_path = os.path.join(self.parsed_path, "geographic_data.json")
        try:
            with open(file_path, "r") as f:
                geo_dic = json.load(f)
        except FileNotFoundError as fnf_err:
            self._warn_could_not_load_parsed(fnf_err, "geographic_data.json")
            geo_dic = self._parse_geographic_data()
            with open(file_path, "w+") as f:
                json.dump(geo_dic, f)

        return geo_dic

    def _parse_geographic_data(self) -> Dict[str, Union[str, float]]:
        raise NotImplementedError(
            "'_parse_geographic_data' requires overriding in "
            "{}.".format(type(self).__name__)
        )

    def load_historical_climate_data(
        self, start_datetime: datetime.datetime
    ) -> Dict[str, np.ndarray]:
        """Load historical data starting from the requested time.

        Provides the data point at the start of the simulation
        using :py:attr:`start_datetime`
        , or the closest one before the start.

        Args:
            start_datetime: a datetime object, specifying the start of
                the required data.

        Returns:
            climate_dict, a dictionary with the following possible keys

            * 'datetime': the time stored as numpy 'datetime64', only mandatory key. the datetime array should be in utc format time.
            * 'outside_temperature': the temperature of the air [C]
            * 'radiation_diffuse': diffuse radiation at surface [W/m^2]
            * 'radiation_direct': direct radiation at surface [W/m^2]
            * 'radiation_global': global radiation at surface [W/m^2]
            * 'radiation': same as radiation_global [W/m^2]
        """
        # put in a dedicated folder
        file_path = self.parsed_path_climate + os.sep + "historical_climate"

        try:
            climate_dict = dict(np.load(file_path + ".npz"))
        except FileNotFoundError as err:
            self._warn_could_not_load_parsed(err, file_path)
            climate_dict = self._parse_historical_climate_data()
            np.savez_compressed(file_path, **climate_dict)

        # Check for aware datetime
        if start_datetime.tzinfo is not None:
            # Convert the datetime to a naive utc datetime
            start_datetime_utc = datetime.datetime.utcfromtimestamp(
                start_datetime.timestamp()
            )
        else:
            # Assume the input is already utc
            start_datetime_utc = start_datetime

        # Checks that the requested start is not too late.
        if start_datetime_utc > climate_dict["datetime"][-1]:
            raise ValueError(
                "Requested start_datetime is : {}, but dataset {} "
                "ends at {}".format(
                    start_datetime_utc,
                    self,
                    climate_dict["datetime"][-1],
                )
            )

        mask = np.where(
            climate_dict["datetime"] > start_datetime_utc - self.step_size
        )[0]

        # Return only the values starting from datetime
        return {key: value[mask] for key, value in climate_dict.items()}

    def _parse_historical_climate_data(self) -> Dict[str, np.ndarray]:
        raise NotImplementedError(
            "'_parse_historical_climate_data' requires overriding in "
            "{}.".format(type(self).__name__)
        )

class LightingLoader(DatasetLoader):
    """Loader for lighting simulators components.
    """
    def __init__(self, /, **kwargs) -> Any:
        super().__init__(**kwargs)
        self.parsed_bulbs_folder = os.path.join(
            self.parsed_path, 'bulbs'
        )
        if not os.path.isdir(self.parsed_bulbs_folder):
            os.mkdir(self.parsed_bulbs_folder)

    def load_fisher_lighting(self) -> Dict[str, Any]:
        """Load data for
        :py:class:`~demod.simulators.lighting_simulators.FisherLightingSimulator`

        Returns:
            Fisher lighting sim parameters dict.
        """
        file_path = os.path.join(self.parsed_path, "fisher_lighting.json")
        try:
            with open(file_path, "r") as f:
                fisher_dic = json.load(f)
        except FileNotFoundError as fnf_err:
            self._warn_could_not_load_parsed(fnf_err, "fisher_lighting.json")
            fisher_dic = self._parse_fisher_lighting()
            with open(file_path, "w+") as f:
                json.dump(fisher_dic, f)

        return fisher_dic

    def _parse_fisher_lighting(self) -> Dict[str, Any]:
        raise NotImplementedError(
            "'_parse_fisher_lighting' requires overriding in "
            "{}.".format(type(self).__name__)
        )

    def load_crest_lighting(self) -> Dict[str, Any]:
        """Load data for
        :py:class:`~demod.simulators.lighting_simulators.CrestLightingSimulator`

        Returns:
            crest lighting sim parameters dict.
        """
        file_path = os.path.join(self.parsed_path, "crest_lighting.json")
        try:
            with open(file_path, "r") as f:
                crest_dic = json.load(f)
        except FileNotFoundError as fnf_err:
            self._warn_could_not_load_parsed(fnf_err, "crest_lighting.json")
            crest_dic = self._parse_crest_lighting()
            with open(file_path, "w+") as f:
                json.dump(make_jsonable(crest_dic), f)

        return lists_to_numpy_array(crest_dic)

    def _parse_crest_lighting(self) -> Dict[str, Any]:
        raise NotImplementedError(
            "'_parse_crest_lighting' requires overriding in "
            "{}.".format(type(self).__name__)
        )

    def load_bulbs(self) -> Tuple[np.ndarray, np.ndarray]:
        """Load data for each light bulb, consumption and penetration.

        Returns are arrays where each bulb type is an element of the array.
        Consumption is in Watts.
        Penetration is in probability.

        Returns:
            consumption, penetration
        """
        file_path = os.path.join(self.parsed_path, "bulbs.json")
        try:
            with open(file_path, "r") as f:
                bulbs_dic = json.load(f)
                bulbs_consumption, bulbs_penetration = (
                    bulbs_dic['bulbs_consumption'],
                    bulbs_dic['bulbs_penetration'],
                )
        except FileNotFoundError as fnf_err:
            self._warn_could_not_load_parsed(fnf_err, "bulbs.json")
            bulbs_consumption, bulbs_penetration = self._parse_bulbs()
            bulbs_dic = {
                'bulbs_consumption': bulbs_consumption,
                'bulbs_penetration': bulbs_penetration,
            }
            with open(file_path, "w+") as f:
                json.dump(make_jsonable(bulbs_dic), f)

        return (
            np.array(bulbs_consumption),
            np.array(bulbs_penetration)
        )

    def _parse_bulbs(self) -> Dict[str, Any]:
        raise NotImplementedError(
            "'_parse_bulbs' requires overriding in "
            "{}.".format(type(self).__name__)
        )

    def load_bulbs_config(self, subgroup: Subgroup = {}) -> np.ndarray:
        """Return the light config of some houses.

        The light config is A 2-D array,
        where Dim0 is the different houses and
        Dim1 the different bulbs of each house. The values
        correspond to the bulb consumption in watts.

        Args:
            subgroup: The subgroup corresponding to the config. Defaults to {}.

        Returns:
            config: The light bulbs config.
        """
        file_path = os.path.join(
            self.parsed_bulbs_folder,
            'bulbs_config_' + subgroup_string(subgroup)
        )
        try:
            bulbs = np.load(file_path + '.npy')
        except FileNotFoundError as fnf_err:
            self._warn_could_not_load_parsed(fnf_err, file_path)
            bulbs = self._parse_bulbs_config(subgroup)
            np.save(file_path, bulbs)

        return bulbs

    def _parse_bulbs_config(self, subgroup) -> np.ndarray:
        raise NotImplementedError(
            "'_parse_bulbs_config' requires overriding in "
            "{}.".format(type(self).__name__)
        )

    def load_installed_bulbs_stats(
        self, subgroup: Subgroup = {}
    ) -> Tuple[float, float]:
        """Load the mean and std of the number of bulbs installed.

        Args:
            subgroup: The requested subgroup.

        Returns:
            mean, std
        """
        file_path = os.path.join(
            self.parsed_bulbs_folder,
            'bulbs_' + subgroup_string(subgroup) + '.json'
        )

        try:
            with open(file_path, "r") as f:
                dic = json.load(f)
        except FileNotFoundError as fnf_err:
            self._warn_could_not_load_parsed(fnf_err, "bulbs")
            mean, std  = self._parse_installed_bulbs_stats(subgroup)
            dic = {
                    'mean': mean,
                    'std': std,
                }
            with open(file_path, "w+") as f:
                json.dump(dic, f)

        return dic['mean'], dic['std']

    def _parse_installed_bulbs_stats(self, subgroup: Subgroup):
        raise NotImplementedError(
            "'_parse_installed_bulbs_stats' requires overriding in "
            "{}.".format(type(self).__name__)
        )

class HeatingLoader(DatasetLoader):
    """Loader for heating simulators components.
    """
    def __init__(self, /, **kwargs) -> Any:
        super().__init__(**kwargs)
        self.parsed_heating_folder = os.path.join(
            self.parsed_path, 'heating'
        )
        if not os.path.isdir(self.parsed_heating_folder):
            os.mkdir(self.parsed_heating_folder)
    def load_buildings_dict(
        self, subgroup: Subgroup = {}
    ) -> Dict[str, np.ndarray]:
        """Load the buildings dictionary.

        Try to call self. :py:meth:`_parse_buildings_dict` if the
        parsed data is not available.

        Returns:
            The buildings dictionary.
        """
        app_file = self.parsed_heating_folder + os.sep + subgroup_string(subgroup) + "_buildings_dict.json"
        try:
            with open(app_file, "r") as f:
                buildings_dict = dict(json.load(f))

        except FileNotFoundError as err:
            self._warn_could_not_load_parsed(err, app_file)

            buildings_dict = self._parse_buildings_dict(subgroup)

            with open(app_file, "w+") as f:
                json.dump(make_jsonable(buildings_dict), f, indent=2)

        return lists_to_numpy_array(buildings_dict)

    def _parse_buildings_dict(self, subgroup: Subgroup):
        raise NotImplementedError(
            "'_parse_buildings_dict' requires overriding in "
            "{}.".format(type(self).__name__)
        )

    def load_heating_system_dict(
        self, subgroup: Subgroup = {}
    ) -> Dict[str, np.ndarray]:
        """Load the heating_system dictionary.

        Try to call self. :py:meth:`_parse_heating_system_dict` if the
        parsed data is not available.

        Returns:
            The heating_system dictionary.
        """
        app_file = self.parsed_heating_folder + os.sep + subgroup_string(subgroup) + "_heating_system_dict.json"
        try:
            with open(app_file, "r") as f:
                heating_system_dict = dict(json.load(f))

        except FileNotFoundError as err:
            self._warn_could_not_load_parsed(err, app_file)

            heating_system_dict = self._parse_heating_system_dict(subgroup)

            with open(app_file, "w+") as f:
                json.dump(make_jsonable(heating_system_dict), f, indent=2)

        return lists_to_numpy_array(heating_system_dict)

    def _parse_heating_system_dict(self, subgroup: Subgroup):
        raise NotImplementedError(
            "'_parse_heating_system_dict' requires overriding in "
            "{}.".format(type(self).__name__)
        )

    def load_thermostat_dict(
        self, subgroup: Subgroup = {}
    ) -> Dict[str, np.ndarray]:
        """Load the thermostat dictionary.

        Try to call self. :py:meth:`_parse_thermostat_dict` if the
        parsed data is not available.

        Returns:
            The thermostat dictionary.
        """
        app_file = self.parsed_heating_folder + os.sep + subgroup_string(subgroup) + "_thermostat_dict.json"
        try:
            with open(app_file, "r") as f:
                thermostat_dict = dict(json.load(f))

        except FileNotFoundError as err:
            self._warn_could_not_load_parsed(err, app_file)

            thermostat_dict = self._parse_thermostat_dict(subgroup)

            with open(app_file, "w+") as f:
                json.dump(make_jsonable(thermostat_dict), f, indent=2)

        return lists_to_numpy_array(thermostat_dict)

    def _parse_thermostat_dict(
        self, subgroup: Subgroup
    ) -> Dict[str, np.ndarray]:
        raise NotImplementedError(
            "'_parse_thermostat_dict' requires overriding in "
            "{}.".format(type(self).__name__)
        )<|MERGE_RESOLUTION|>--- conflicted
+++ resolved
@@ -86,16 +86,11 @@
         self.raw_path = os.path.join(self.DATASET_PATH, "raw_data")
         self.parsed_path = os.path.join(self.DATASET_PATH, "parsed_data")
 
-<<<<<<< HEAD
-        if not os.path.isdir(self.parsed_path):
-            os.mkdir(self.parsed_path)
-=======
         # Creates the directories if they do not exist
         if not os.path.exists(self.parsed_path):
             os.mkdir(self.parsed_path)
         if not os.path.exists(self.raw_path):
             os.mkdir(self.raw_path)
->>>>>>> c3df8dd4
 
         if version is not None:
             self.parsed_path = os.path.join(self.parsed_path, version)
